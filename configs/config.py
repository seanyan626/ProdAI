--- conflicted
+++ resolved
@@ -4,7 +4,7 @@
 from dotenv import load_dotenv
 
 # --- 应用元数据 ---
-<<<<<<< HEAD
+
 APP_NAME = "AI 项目框架"
 APP_VERSION = "0.1.0"
 
@@ -29,10 +29,7 @@
 LOG_LEVEL: str = "INFO"
 LOG_FORMAT: str = "%(asctime)s - %(name)s - %(levelname)s - %(message)s"
 LOG_FILE: str = None
-=======
-APP_NAME = "AI 项目框架"  # 应用名称
-APP_VERSION = "0.1.0"  # 应用版本
-load_dotenv()
+
 
 
 # --- 环境变量加载 ---
@@ -62,7 +59,6 @@
         load_dotenv(dotenv_path=dotenv_path)
         logging.info(f"已从 {dotenv_path} 加载环境变量。")
 
->>>>>>> c603f088
 
 _ENV_LOADED = False  # 标记环境变量是否已加载
 
@@ -73,7 +69,6 @@
     确保此函数在任何其他模块使用配置变量之前被调用一次。
     """
     global _ENV_LOADED
-<<<<<<< HEAD
     if _ENV_LOADED:
         return
 
@@ -81,40 +76,7 @@
     current_dir = os.path.dirname(os.path.abspath(__file__))
     project_root = os.path.dirname(current_dir)
     dotenv_path = os.path.join(project_root, ".env")
-=======
-    if not _ENV_LOADED:
-        load_env()
-        _ENV_LOADED = True
 
-
-# --- API 密钥和端点 ---
-# 在调用 load_config() 后加载它们
-# OpenAI
-OPENAI_API_KEY = os.getenv("OPENAI_API_KEY")
-OPENAI_API_BASE = os.getenv("OPENAI_API_BASE")
-
-# DashScope (通义千问)
-DASHSCOPE_API_KEY = os.getenv("DASHSCOPE_API_KEY")
-DASHSCOPE_API_URL = os.getenv("DASHSCOPE_API_URL")  # SDK通常不需要，但为保持一致性而读取
-
-# DeepSeek
-DEEPSEEK_API_KEY = os.getenv("DEEPSEEK_API_KEY")
-DEEPSEEK_API_URL = os.getenv("DEEPSEEK_API_URL")
-
-# 其他服务 (示例)
-# PINECONE_API_KEY = os.getenv("PINECONE_API_KEY")
-# PINECONE_ENVIRONMENT = os.getenv("PINECONE_ENVIRONMENT")
-# ANTHROPIC_API_KEY = os.getenv("ANTHROPIC_API_KEY")
-
-
-# --- LLM 设置 ---
-DEFAULT_LLM_MODEL = os.getenv("DEFAULT_LLM_MODEL", "gpt-3.5-turbo")  # 默认 LLM 模型
-DEFAULT_MAX_TOKENS = int(os.getenv("DEFAULT_MAX_TOKENS", "1500"))  # 默认最大 token 数
-DEFAULT_TEMPERATURE = float(os.getenv("DEFAULT_TEMPERATURE", "0.7"))  # 默认温度参数
-
-# --- Agent 设置 ---
-MAX_ITERATIONS = int(os.getenv("MAX_ITERATIONS", "10"))  # Agent 最大迭代次数
->>>>>>> c603f088
 
     if os.path.exists(dotenv_path):
         load_dotenv(dotenv_path=dotenv_path)
@@ -127,7 +89,7 @@
     # 2. 更新模块级的全局变量
     g = globals()
 
-<<<<<<< HEAD
+
     # API 密钥和端点
     g['OPENAI_API_KEY'] = os.getenv("OPENAI_API_KEY")
     g['OPENAI_API_BASE'] = os.getenv("OPENAI_API_BASE")
@@ -140,12 +102,7 @@
     g['DEFAULT_LLM_MODEL'] = os.getenv("DEFAULT_LLM_MODEL", "gpt-3.5-turbo")
     g['DEFAULT_MAX_TOKENS'] = int(os.getenv("DEFAULT_MAX_TOKENS", "1500"))
     g['DEFAULT_TEMPERATURE'] = float(os.getenv("DEFAULT_TEMPERATURE", "0.7"))
-=======
-# --- 日志配置 ---
-LOG_LEVEL = os.getenv("LOG_LEVEL", "INFO").upper()  # 日志级别 (DEBUG, INFO, WARNING, ERROR, CRITICAL)
-LOG_FORMAT = "%(asctime)s - %(name)s - %(levelname)s - %(message)s"  # 日志格式
-LOG_FILE = os.getenv("LOG_FILE", None)  # 日志输出文件路径 (例如 "app.log")
->>>>>>> c603f088
+
 
     # Agent 设置
     g['MAX_ITERATIONS'] = int(os.getenv("MAX_ITERATIONS", "10"))
